--- conflicted
+++ resolved
@@ -229,15 +229,10 @@
 
 static const unsigned char auth_ext_data[]={TLSEXT_AUTHZDATAFORMAT_dtcp};
 
-<<<<<<< HEAD
-static const unsigned char *most_recent_supplemental_data;
-static size_t most_recent_supplemental_data_length;
-=======
 static unsigned char *generated_supp_data = NULL;
 
 static unsigned char *most_recent_supplemental_data = NULL;
 static size_t most_recent_supplemental_data_length = 0;
->>>>>>> 03147414
 
 static int client_provided_server_authz = 0;
 static int client_provided_client_authz = 0;
@@ -3597,11 +3592,8 @@
 	{
 	if (c_auth && client_provided_client_authz && client_provided_server_authz)
 		{
-<<<<<<< HEAD
-=======
 		/*if auth_require_reneg flag is set, only send extensions if
 		  renegotiation has occurred */
->>>>>>> 03147414
 		if (!c_auth_require_reneg
 		    || (c_auth_require_reneg && SSL_num_renegotiations(s)))
 			{
@@ -3631,17 +3623,6 @@
 				     const unsigned char **out,
 				     unsigned short *outlen, void *arg)
 	{
-<<<<<<< HEAD
-	unsigned char *result;
-	if (c_auth && client_provided_client_authz && client_provided_server_authz)
-		{
-		if (!c_auth_require_reneg
-		    || (c_auth_require_reneg && SSL_num_renegotiations(s)))
-			{
-			result = OPENSSL_malloc(10);
-			memcpy(result, "1234512345", 10);
-			*out = result;
-=======
 	if (c_auth && client_provided_client_authz && client_provided_server_authz)
 		{
 		/*if auth_require_reneg flag is set, only send supplemental data if
@@ -3652,7 +3633,6 @@
 			generated_supp_data = OPENSSL_malloc(10);
 			memcpy(generated_supp_data, "1234512345", 10);
 			*out = generated_supp_data;
->>>>>>> 03147414
 			*outlen = 10;
 			return 1;
 			}
